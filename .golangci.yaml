version: "2"
run:
  concurrency: 4
  tests: true
output:
  formats:
    text:
      path: stdout
      print-linter-name: true
      print-issued-lines: true
linters:
  default: none
  enable:
    - bodyclose
    - copyloopvar
    - forbidigo
    - ginkgolinter
    - gomodguard
    - gosec
    - importas
    - ineffassign
    - misspell
    - nakedret
    - predeclared
    - promlinter
    - sloglint
    - spancheck
    - staticcheck
    - unused
    - usestdlibvars
    - whitespace
  settings:
    forbidigo:
      forbid:
        - pattern: anypb.New
          msg: use utils.MessageToAny instead
        - pattern: kclient.New$
<<<<<<< HEAD
          msg: use kclient.NewFiltered with discovery namespace ObjectFilter instead
        - pattern: (\bt|\bT\(\))\.Cleanup
          msg: require testutils.Cleanup in e2e tests (test/kubernetes/e2e/)
=======
          msg: use kclient.NewFilteredDelayed for CRDs and kclient.NewFiltered for core types, with discovery namespace ObjectFilter instead
>>>>>>> a9f10e5d
    gomodguard:
      blocked:
        modules:
          - github.com/rotisserie/eris:
              recommendations:
                - errors.Join
              reason: Use the std-lib errors package with \\%w instead.
          - github.com/hashicorp/go-multierror:
              recommendations:
                - errors.Join
              reason: Use errors.Join (Go 1.20+) instead.
          - github.com/pkg/errors:
              recommendations:
                - fmt.Errorf
                - errors.New
                - errors.Join
              reason: Use the std-lib errors package and fmt.Errorf with \\%w instead.
    importas:
      alias:
        - pkg: k8s.io/api/apps/v1
          alias: appsv1
        - pkg: k8s.io/api/core/v1
          alias: corev1
        - pkg: k8s.io/apimachinery/pkg/apis/meta/v1
          alias: metav1
        - pkg: k8s.io/api/batch/v1
          alias: batchv1
        - pkg: github.com/envoyproxy/go-control-plane/envoy/config/(\w+)/(v[\w\d]+)
          alias: envoy$1$2
        - pkg: github.com/envoyproxy/go-control-plane/envoy/extensions/transport_sockets/tls/v3
          alias: envoytlsv3
        - pkg: github.com/kgateway-dev/kgateway/v2/api/annotations
          alias: apiannotations
        - pkg: github.com/kgateway-dev/kgateway/v2/api/settings
          alias: apisettings
    misspell:
      ignore-rules:
        - kgateway
    nakedret:
      # The team consensus is that naked returns hinder the readability of the code.
      # However, named return values can still be useful as documentation for certain scenarios.
      # By setting this to 0 in lieu of the default 30, we will effectively allow named return
      # values as long as they are included in the return statement(s) e.g.
      # func foo() (a, b int) {
      #     a = 1
      #     b = 2
      #     c := 3
      #     d := 4
      #     // These are allowed
      #     return a, b
      #     return c, d
      #     return d, c
      #     // This is NOT allowed
      #     return
      #     // This is allowed but really, really bad. DO NOT do this.
      #     return b, a
      max-func-lines: 0
    staticcheck:
      checks:
        - SA1019 # deprecated usage
        - ST1019 # duplicate imports
    sloglint:
      static-msg: true
      msg-style: lowercased
      key-naming-case: snake
      # ignore built-in keys
      forbidden-keys:
        - time
        - level
        - msg
        - source
  exclusions:
    generated: lax
    presets:
      - comments
      - common-false-positives
      - legacy
      - std-error-handling
    paths:
      - test/rules
      - gomock_reflect_\d*
      - third_party$
      - builtin$
      - examples$
    rules:
      # Forbid t.Cleanup only in e2e tests (exclude the rule from non-e2e paths)
      - linters:
          - forbidigo
        text: 'require testutils.Cleanup'
        path-except: test/kubernetes/e2e/
issues:
  max-same-issues: 0
  uniq-by-line: true
formatters:
  enable:
    - goimports
  exclusions:
    generated: lax
    paths:
      - test/rules
      - gomock_reflect_\d*
      - third_party$
      - builtin$
      - examples$<|MERGE_RESOLUTION|>--- conflicted
+++ resolved
@@ -35,13 +35,9 @@
         - pattern: anypb.New
           msg: use utils.MessageToAny instead
         - pattern: kclient.New$
-<<<<<<< HEAD
-          msg: use kclient.NewFiltered with discovery namespace ObjectFilter instead
+          msg: use kclient.NewFilteredDelayed for CRDs and kclient.NewFiltered for core types, with discovery namespace ObjectFilter instead
         - pattern: (\bt|\bT\(\))\.Cleanup
-          msg: require testutils.Cleanup in e2e tests (test/kubernetes/e2e/)
-=======
-          msg: use kclient.NewFilteredDelayed for CRDs and kclient.NewFiltered for core types, with discovery namespace ObjectFilter instead
->>>>>>> a9f10e5d
+          msg: require testutils.Cleanup in e2e tests (test/kubernetes/e2e/)          
     gomodguard:
       blocked:
         modules:
