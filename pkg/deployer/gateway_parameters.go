--- conflicted
+++ resolved
@@ -73,34 +73,6 @@
 	})
 }
 
-<<<<<<< HEAD
-// applyFloatingUserId (deprecated in favor of omitDefaultSecurityContext) will
-// set the RunAsUser field from all security contexts to null assuming that the
-// floatingUserId field is set. Will not create a securityContext, even an
-// empty one -- only updates existing securityContexts.
-func applyFloatingUserId(dstKube *v1alpha1.KubernetesProxyConfig) {
-	logger.Log(context.Background(), slog.LevelWarn, "the field GatewayParameters.Spec.Kube.FloatingUserId is deprecated and will be removed in a future release; see if OmitDefaultSecurityContext fits your needs")
-
-	podSecurityContext := dstKube.GetPodTemplate().GetSecurityContext()
-	if podSecurityContext != nil {
-		podSecurityContext.RunAsUser = nil
-	}
-
-	securityContexts := []*corev1.SecurityContext{
-		dstKube.GetEnvoyContainer().GetSecurityContext(),
-		dstKube.GetSdsContainer().GetSecurityContext(),
-		dstKube.GetIstio().GetIstioProxyContainer().GetSecurityContext(),
-		dstKube.GetAiExtension().GetSecurityContext(),
-		dstKube.GetAgentgateway().GetSecurityContext(),
-	}
-
-	for _, securityContext := range securityContexts {
-		if securityContext != nil {
-			securityContext.RunAsUser = nil
-		}
-	}
-}
-
 // InMemoryGatewayParametersConfig holds the configuration for creating in-memory GatewayParameters.
 type InMemoryGatewayParametersConfig struct {
 	ControllerName             string
@@ -116,8 +88,7 @@
 // Priority order:
 // 1. Agentgateway controller name (highest priority)
 // 2. Waypoint class name (must check before envoy controller since waypoint uses the same controller)
-// 3. Envoy controller name
-// 4. Default gateway parameters (fallback)
+// 3. Envoy controller name, or no controller name -- either way, use default gateway parameters
 //
 // This allows users to define their own GatewayClass that acts very much like a
 // built-in class but is not an exact name match.
@@ -127,19 +98,6 @@
 	}
 	if cfg.ClassName == cfg.WaypointClassName {
 		return defaultWaypointGatewayParameters(cfg.ImageInfo, cfg.OmitDefaultSecurityContext)
-=======
-// GetInMemoryGatewayParameters returns an in-memory GatewayParameters based on the name of the gateway class.
-func GetInMemoryGatewayParameters(name string, imageInfo *ImageInfo, gatewayClassName, waypointClassName, agentgatewayClassName string, omitDefaultSecurityContext bool) *v1alpha1.GatewayParameters {
-	switch name {
-	case waypointClassName:
-		return defaultWaypointGatewayParameters(imageInfo, omitDefaultSecurityContext)
-	case gatewayClassName:
-		return defaultGatewayParameters(imageInfo, omitDefaultSecurityContext)
-	case agentgatewayClassName:
-		return defaultAgentgatewayParameters(imageInfo, omitDefaultSecurityContext)
-	default:
-		return defaultGatewayParameters(imageInfo, omitDefaultSecurityContext)
->>>>>>> 4ad9c6b9
 	}
 	return defaultGatewayParameters(cfg.ImageInfo, cfg.OmitDefaultSecurityContext)
 }
