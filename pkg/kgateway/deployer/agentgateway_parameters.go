--- conflicted
+++ resolved
@@ -2,17 +2,20 @@
 
 import (
 	"context"
+	"encoding/json"
 	"fmt"
 
 	"istio.io/istio/pkg/kube/kclient"
 	corev1 "k8s.io/api/core/v1"
 	metav1 "k8s.io/apimachinery/pkg/apis/meta/v1"
+	"k8s.io/apimachinery/pkg/util/intstr"
 	"k8s.io/client-go/tools/cache"
 	"k8s.io/utils/ptr"
 	"sigs.k8s.io/controller-runtime/pkg/client"
 	gwv1 "sigs.k8s.io/gateway-api/apis/v1"
 
 	"github.com/kgateway-dev/kgateway/v2/api/v1alpha1/agentgateway"
+	"github.com/kgateway-dev/kgateway/v2/api/v1alpha1/kgateway"
 	"github.com/kgateway-dev/kgateway/v2/pkg/apiclient"
 	"github.com/kgateway-dev/kgateway/v2/pkg/deployer"
 	"github.com/kgateway-dev/kgateway/v2/pkg/deployer/strategicpatch"
@@ -45,23 +48,19 @@
 // ApplyToHelmValues applies the AgentgatewayParameters configs to the helm
 // values.  This is called before rendering the helm chart. (We render a helm
 // chart, but we do not use helm beyond that point.)
-<<<<<<< HEAD
 func (a *AgentgatewayParametersApplier) ApplyToHelmValues(vals *deployer.AgentgatewayHelmConfig) {
 	if a.params == nil || vals == nil || vals.Gateway == nil {
-=======
-func (a *AgentgatewayParametersApplier) ApplyToHelmValues(vals *deployer.HelmConfig) {
-	if a.params == nil || vals == nil || vals.Agentgateway == nil {
->>>>>>> c8d8a5bd
 		return
 	}
 
 	configs := a.params.Spec.AgentgatewayParametersConfigs
-	res := vals.Agentgateway.AgentgatewayParametersConfigs
+	res := vals.Gateway
 
 	// Do a manual merge of the fields.
+	// Convert from agentgateway.Image to HelmImage
 	if configs.Image != nil {
 		if res.Image == nil {
-			res.Image = &agentgateway.Image{}
+			res.Image = &deployer.HelmImage{}
 		}
 		setIfNonNil(&res.Image.Tag, configs.Image.Tag)
 		setIfNonNil(&res.Image.Registry, configs.Image.Registry)
@@ -70,23 +69,25 @@
 		setIfNonNil(&res.Image.Digest, configs.Image.Digest)
 	}
 	setIfNonNil(&res.Resources, configs.Resources)
-	setIfNonNil(&res.Shutdown, configs.Shutdown)
-	setIfNonNil(&res.RawConfig, configs.RawConfig)
-
-	// Apply logging.level as RUST_LOG first, then merge explicit env vars on top.
-	// This ensures explicit env vars override logging.level if both specify RUST_LOG.
+
+	// Convert RawConfig from *apiextensionsv1.JSON to map[string]any
+	if configs.RawConfig != nil && len(configs.RawConfig.Raw) > 0 {
+		var rawConfigMap map[string]any
+		if err := json.Unmarshal(configs.RawConfig.Raw, &rawConfigMap); err == nil && rawConfigMap != nil {
+			res.RawConfig = rawConfigMap
+		}
+	}
+
+	// Apply logging format
 	if configs.Logging != nil {
-		if res.Logging == nil {
-			res.Logging = &agentgateway.AgentgatewayParametersLogging{}
-		}
-		setIfNonZero(&res.Logging.Level, configs.Logging.Level)
-		setIfNonZero(&res.Logging.Format, configs.Logging.Format)
+		if configs.Logging.Format != "" {
+			format := string(configs.Logging.Format)
+			res.LogFormat = &format
+		}
 	}
 
 	// Apply explicit environment variables last so they can override logging.level.
 	res.Env = mergeEnvVars(res.Env, configs.Env)
-
-	vals.Agentgateway.AgentgatewayParametersConfigs = res
 }
 
 // mergeEnvVars merges two slices of environment variables.
@@ -293,23 +294,15 @@
 	}
 
 	gtw := &deployer.AgentgatewayHelmGateway{
-<<<<<<< HEAD
 		Name:             &gw.Name,
 		GatewayName:      &gw.Name,
 		GatewayNamespace: &gw.Namespace,
-=======
-		Name: &gw.Name,
->>>>>>> c8d8a5bd
 		GatewayClassName: func() *string {
 			s := string(gw.Spec.GatewayClassName)
 			return &s
 		}(),
 		Ports: ports,
-<<<<<<< HEAD
 		AgwXds: &deployer.HelmXds{
-=======
-		Xds: &deployer.HelmXds{
->>>>>>> c8d8a5bd
 			Host: &g.inputs.ControlPlane.XdsHost,
 			Port: &g.inputs.ControlPlane.AgwXdsPort,
 			Tls: &deployer.HelmXdsTls{
@@ -324,11 +317,10 @@
 		gtw.GatewayLabels = translateInfraMeta(i.Labels)
 	}
 
-	gtw.Image = &agentgateway.Image{
+	gtw.Image = &deployer.HelmImage{
 		Registry:   ptr.To(deployer.AgentgatewayRegistry),
 		Repository: ptr.To(deployer.AgentgatewayImage),
 		Tag:        ptr.To(deployer.AgentgatewayDefaultTag),
-<<<<<<< HEAD
 		PullPolicy: ptr.To(""),
 	}
 
@@ -379,10 +371,4 @@
 	}
 
 	return &deployer.AgentgatewayHelmConfig{Gateway: gtw}, nil
-=======
-		PullPolicy: nil,
-	}
-
-	return &deployer.HelmConfig{Agentgateway: gtw}, nil
->>>>>>> c8d8a5bd
 }