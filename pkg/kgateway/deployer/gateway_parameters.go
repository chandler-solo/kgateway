--- conflicted
+++ resolved
@@ -118,13 +118,15 @@
 	return handlers
 }
 
-<<<<<<< HEAD
 // EnvoyHelmValuesGenerator returns the helm values generator for Envoy-based gateways.
 // If a helm values generator override is set, it returns that instead.
 func (gp *GatewayParameters) EnvoyHelmValuesGenerator() deployer.HelmValuesGenerator {
 	if gp.helmValuesGeneratorOverride != nil {
 		return gp.helmValuesGeneratorOverride
-=======
+	}
+	return gp.kgwParameters
+}
+
 // PostProcessObjects implements deployer.ObjectPostProcessor.
 // It applies AgentgatewayParameters overlays to the rendered objects.
 // When both GatewayClass and Gateway have AgentgatewayParameters, the overlays
@@ -143,27 +145,7 @@
 		return nil
 	}
 
-	resolved, err := gp.agwHelmValuesGenerator.GetResolvedParametersForGateway(gw)
-	if err != nil {
-		return nil
-	}
-
-	// Apply overlays in order: GatewayClass first, then Gateway.
-	// This allows Gateway-level overlays to override GatewayClass-level overlays.
-	if resolved.gatewayClassAGWP != nil {
-		applier := NewAgentgatewayParametersApplier(resolved.gatewayClassAGWP)
-		if err := applier.ApplyOverlaysToObjects(rendered); err != nil {
-			return err
-		}
-	}
-	if resolved.gatewayAGWP != nil {
-		applier := NewAgentgatewayParametersApplier(resolved.gatewayAGWP)
-		if err := applier.ApplyOverlaysToObjects(rendered); err != nil {
-			return err
-		}
->>>>>>> c8d8a5bd
-	}
-	return gp.kgwParameters
+	return gp.agwHelmValuesGenerator.PostProcessObjects(ctx, gw, rendered)
 }
 
 // AgentgatewayParametersHelmValuesGenerator returns the helm values generator for agentgateway-based gateways.
