{{- $gateway := .Values.agentgateway }}
{{- $promAnnotations := (dict
  "prometheus.io/path" "/metrics"
  "prometheus.io/port" "15020"
  "prometheus.io/scrape" "true")
}}
apiVersion: apps/v1
kind: Deployment
metadata:
  name: {{ include "kgateway.gateway.fullname" . }}
  {{- with $gateway.gatewayAnnotations }}
  annotations:
    {{- toYaml . | nindent 4 }}
  {{- end }}
  labels:
    {{- include "kgateway.gateway.allLabels" . | nindent 4 }}
spec:
  selector:
    matchLabels:
      {{- include "kgateway.gateway.selectorLabels" . | nindent 6 }}
  template:
    metadata:
      annotations:
      {{- /* Add configmap checksum to trigger rollout when config changes */}}
      {{- $configChecksum := dict "checksum/config" (include (print $.Template.BasePath "/configmap.yaml") . | sha256sum) }}
      {{- toYaml (merge
          $configChecksum
          (deepCopy ($gateway.gatewayAnnotations | default dict))
          $promAnnotations
       ) | nindent 8 }}
      labels:
        {{- toYaml (merge
          (dict "gateway.networking.k8s.io/gateway-class-name" .Values.agentgateway.gatewayClassName)
          (include "kgateway.gateway.selectorLabels" . | fromYaml)
          ($gateway.gatewayLabels | default dict)
        ) | nindent 8 }}
    spec:
      serviceAccountName: {{ include "kgateway.gateway.fullname" . }}
      securityContext:
        sysctls:
          - name: net.ipv4.ip_unprivileged_port_start
            value: "0"
      containers:
        - name: agentgateway
          image: "{{ template "kgateway.gateway.image" $gateway.image }}"
          {{- if $gateway.image.pullPolicy }}
          imagePullPolicy: {{ $gateway.image.pullPolicy | quote }}
          {{- end }}
          securityContext:
            allowPrivilegeEscalation: false
            capabilities:
              drop:
                - ALL
            readOnlyRootFilesystem: true
            runAsNonRoot: true
            runAsUser: 10101
          readinessProbe:
            httpGet:
              path: /healthz/ready
              port: 15021
            periodSeconds: 10
          startupProbe:
            failureThreshold: 60
            httpGet:
              path: /healthz/ready
              port: 15021
            periodSeconds: 1
            successThreshold: 1
            timeoutSeconds: 2
          {{- /*  Note: this is not *all* ports, since those will be dynamically set. However, this is the static port which is useful for setting up monitoring */}}
          ports:
          - containerPort: 15020
            name: metrics
            protocol: TCP
          {{- with $gateway.resources }}
          resources:
            {{- toYaml . | nindent 12 }}
          {{- end }}
          args:
            - -f
            - /config/config.yaml
          env:
          {{- /* Build a set of user-specified env var names for deduplication */}}
          {{- $userEnvNames := dict }}
          {{- range $gateway.env }}
            {{- $_ := set $userEnvNames .name true }}
          {{- end }}
          {{- /* Template-based defaults (skip if user overrides) */}}
            {{- if not (hasKey $userEnvNames "TERMINATION_GRACE_PERIOD_SECONDS") }}
            - name: TERMINATION_GRACE_PERIOD_SECONDS
              value: "{{($gateway.shutdown).max|default 60}}"
            {{- end }}
            {{- if not (hasKey $userEnvNames "CONNECTION_MIN_TERMINATION_DEADLINE") }}
            - name: CONNECTION_MIN_TERMINATION_DEADLINE
              value: "{{ ($gateway.shutdown).min | default 10 }}s"
            {{- end }}
            {{- if not (hasKey $userEnvNames "NODE_NAME") }}
            - name: NODE_NAME
              valueFrom:
                fieldRef:
                  fieldPath: metadata.name
            {{- end }}
            {{- if not (hasKey $userEnvNames "POD_NAMESPACE") }}
            - name: POD_NAMESPACE
              valueFrom:
                fieldRef:
                  fieldPath: metadata.namespace
            {{- end }}
            {{- if not (hasKey $userEnvNames "POD_NAME") }}
            - name: POD_NAME
              valueFrom:
                fieldRef:
                  fieldPath: metadata.name
            {{- end }}
            {{- if not (hasKey $userEnvNames "GW_NAME") }}
            - name: GW_NAME
              value: {{ include "kgateway.gateway.fullname" . }}
            {{- end }}
            {{- if not (hasKey $userEnvNames "RUST_BACKTRACE") }}
            - name: RUST_BACKTRACE
              value: "1"
            {{- end }}
            {{- if not (hasKey $userEnvNames "RUST_LOG") }}
            - name: RUST_LOG
              value: {{ ($gateway.logging).level | default "info" | quote }}
            {{- end }}
            - name: XDS_ADDRESS
<<<<<<< HEAD
              {{- if and $gateway.agwXds.tls $gateway.agwXds.tls.enabled }}
              value: "https://{{ $gateway.agwXds.host }}:{{ $gateway.agwXds.port }}"
              {{- else }}
              value: "http://{{ $gateway.agwXds.host }}:{{ $gateway.agwXds.port }}"
=======
              {{- if and $gateway.xds.tls $gateway.xds.tls.enabled }}
              value: "https://{{ $gateway.xds.host }}:{{ $gateway.xds.port }}"
              {{- else }}
              value: "http://{{ $gateway.xds.host }}:{{ $gateway.xds.port }}"
>>>>>>> c8d8a5bd
              {{- end }}
            {{- if and $gateway.xds.tls $gateway.xds.tls.enabled }}
            - name: XDS_ROOT_CA
              value: "/etc/xds-tls/ca.crt"
            {{- end }}
            {{- if not (hasKey $userEnvNames "NAMESPACE") }}
            - name: NAMESPACE
              valueFrom:
                fieldRef:
                  fieldPath: metadata.namespace
            {{- end }}
            {{- if not (hasKey $userEnvNames "GATEWAY") }}
            - name: GATEWAY
              value: {{ include "kgateway.gateway.fullname" . }}
            {{- end }}
          {{- /* User-specified env vars */}}
          {{- with $gateway.env }}
            {{- toYaml . | nindent 12 }}
          {{- end }}
          volumeMounts:
            - name: config-volume
              mountPath: /config
            # Make /tmp writeable, needed for pprof
            - name: tmp
              mountPath: /tmp
            - name: xds-token
              mountPath: /var/run/secrets/xds-tokens
              readOnly: true
            {{- if and $gateway.xds.tls $gateway.xds.tls.enabled }}
            - name: xds-ca
              mountPath: /etc/xds-tls
              readOnly: true
            {{- end }}
      volumes:
        - name: config-volume
          configMap:
            name: {{ include "kgateway.gateway.fullname" . }}
        - name: xds-token
          projected:
            sources:
            - serviceAccountToken:
                audience: kgateway
                expirationSeconds: 43200
                path: xds-token
        - name: tmp
          emptyDir: {}
        {{- if and $gateway.xds.tls $gateway.xds.tls.enabled }}
        - name: xds-ca
          configMap:
            name: {{ include "kgateway.gateway.fullname" . }}-xds-ca
            items:
            - key: ca.crt
              path: ca.crt
        {{- end }}
      terminationGracePeriodSeconds: {{($gateway.shutdown).max|default 60|int}}<|MERGE_RESOLUTION|>--- conflicted
+++ resolved
@@ -125,19 +125,12 @@
               value: {{ ($gateway.logging).level | default "info" | quote }}
             {{- end }}
             - name: XDS_ADDRESS
-<<<<<<< HEAD
               {{- if and $gateway.agwXds.tls $gateway.agwXds.tls.enabled }}
               value: "https://{{ $gateway.agwXds.host }}:{{ $gateway.agwXds.port }}"
               {{- else }}
               value: "http://{{ $gateway.agwXds.host }}:{{ $gateway.agwXds.port }}"
-=======
-              {{- if and $gateway.xds.tls $gateway.xds.tls.enabled }}
-              value: "https://{{ $gateway.xds.host }}:{{ $gateway.xds.port }}"
-              {{- else }}
-              value: "http://{{ $gateway.xds.host }}:{{ $gateway.xds.port }}"
->>>>>>> c8d8a5bd
               {{- end }}
-            {{- if and $gateway.xds.tls $gateway.xds.tls.enabled }}
+            {{- if and $gateway.agwXds.tls $gateway.agwXds.tls.enabled }}
             - name: XDS_ROOT_CA
               value: "/etc/xds-tls/ca.crt"
             {{- end }}
@@ -164,7 +157,7 @@
             - name: xds-token
               mountPath: /var/run/secrets/xds-tokens
               readOnly: true
-            {{- if and $gateway.xds.tls $gateway.xds.tls.enabled }}
+            {{- if and $gateway.agwXds.tls $gateway.agwXds.tls.enabled }}
             - name: xds-ca
               mountPath: /etc/xds-tls
               readOnly: true
@@ -182,7 +175,7 @@
                 path: xds-token
         - name: tmp
           emptyDir: {}
-        {{- if and $gateway.xds.tls $gateway.xds.tls.enabled }}
+        {{- if and $gateway.agwXds.tls $gateway.agwXds.tls.enabled }}
         - name: xds-ca
           configMap:
             name: {{ include "kgateway.gateway.fullname" . }}-xds-ca
