package controller

import (
	"context"
	"crypto/tls"
	"errors"
	"fmt"
	"maps"
	"math"
	"slices"

	"istio.io/istio/pkg/config/schema/gvk"
	"istio.io/istio/pkg/config/schema/gvr"
	"istio.io/istio/pkg/kube"
	"istio.io/istio/pkg/kube/controllers"
	"istio.io/istio/pkg/kube/kclient"
	"istio.io/istio/pkg/kube/krt"
	appsv1 "k8s.io/api/apps/v1"
	corev1 "k8s.io/api/core/v1"
	"k8s.io/apimachinery/pkg/api/meta"
	metav1 "k8s.io/apimachinery/pkg/apis/meta/v1"
	"k8s.io/apimachinery/pkg/labels"
	"k8s.io/apimachinery/pkg/runtime"
	"k8s.io/apimachinery/pkg/types"
	"k8s.io/apimachinery/pkg/util/sets"
	"k8s.io/client-go/tools/cache"
	utilretry "k8s.io/client-go/util/retry"
	"sigs.k8s.io/controller-runtime/pkg/certwatcher"
	"sigs.k8s.io/controller-runtime/pkg/client"
	"sigs.k8s.io/controller-runtime/pkg/manager"
	gwv1 "sigs.k8s.io/gateway-api/apis/v1"

	"github.com/kgateway-dev/kgateway/v2/api/v1alpha1/agentgateway"
	"github.com/kgateway-dev/kgateway/v2/api/v1alpha1/kgateway"
	"github.com/kgateway-dev/kgateway/v2/pkg/deployer"
	internaldeployer "github.com/kgateway-dev/kgateway/v2/pkg/kgateway/deployer"
	"github.com/kgateway-dev/kgateway/v2/pkg/kgateway/wellknown"
	"github.com/kgateway-dev/kgateway/v2/pkg/logging"
	"github.com/kgateway-dev/kgateway/v2/pkg/pluginsdk"
	"github.com/kgateway-dev/kgateway/v2/pkg/pluginsdk/ir"
	"github.com/kgateway-dev/kgateway/v2/pkg/reports"
	"github.com/kgateway-dev/kgateway/v2/pkg/utils/kubeutils"
)

const (
	GatewayAutoDeployAnnotationKey = "gateway.kgateway.dev/auto-deploy"
)

var logger = logging.New("gateway-controller")

var _ manager.LeaderElectionRunnable = (*gatewayReconciler)(nil)

type gatewayReconciler struct {
<<<<<<< HEAD
	envoyDeployer      *deployer.Deployer
	agwDeployer        *deployer.Deployer
	gwParams           *internaldeployer.GatewayParameters
	scheme             *runtime.Scheme
	controllerName     string
	agwControllerName  string
	enableEnvoy        bool
	enableAgentgateway bool
=======
	deployer          *deployer.Deployer
	gwParams          *internaldeployer.GatewayParameters
	scheme            *runtime.Scheme
	controllerName    string
	agwControllerName string
	enableEnvoy       bool
	enableAgw         bool
>>>>>>> 5b30422b

	gwClient         kclient.Client[*gwv1.Gateway]
	gwClassClient    kclient.Client[*gwv1.GatewayClass]
	gwParamClient    kclient.Client[*kgateway.GatewayParameters]
	agwParamClient   kclient.Client[*agentgateway.AgentgatewayParameters]
	nsClient         kclient.Client[*corev1.Namespace]
	svcClient        kclient.Client[*corev1.Service]
	deploymentClient kclient.Client[*appsv1.Deployment]
	svcAccountClient kclient.Client[*corev1.ServiceAccount]
	configMapClient  kclient.Client[*corev1.ConfigMap]

	controllerExtension pluginsdk.GatewayControllerExtension

	queue controllers.Queue
}

func NewGatewayReconciler(
	cfg GatewayConfig,
	envoyDeployer *deployer.Deployer,
	agwDeployer *deployer.Deployer,
	gwParams *internaldeployer.GatewayParameters,
	controllerExtension pluginsdk.GatewayControllerExtension,
) *gatewayReconciler {
	filter := kclient.Filter{ObjectFilter: cfg.Client.ObjectFilter()}
	r := &gatewayReconciler{
		envoyDeployer:       envoyDeployer,
		agwDeployer:         agwDeployer,
		gwParams:            gwParams,
		scheme:              cfg.Mgr.GetScheme(),
		controllerName:      cfg.ControllerName,
		agwControllerName:   cfg.AgwControllerName,
		enableEnvoy:         cfg.CommonCollections.Settings.EnableEnvoy,
		enableAgw:           cfg.CommonCollections.Settings.EnableAgentgateway,
		controllerExtension: controllerExtension,

		gwClient:         kclient.NewFilteredDelayed[*gwv1.Gateway](cfg.Client, gvr.KubernetesGateway, filter),
		gwClassClient:    kclient.NewFilteredDelayed[*gwv1.GatewayClass](cfg.Client, gvr.GatewayClass, filter),
		nsClient:         kclient.NewFiltered[*corev1.Namespace](cfg.Client, filter),
		svcClient:        kclient.NewFiltered[*corev1.Service](cfg.Client, filter),
		deploymentClient: kclient.NewFiltered[*appsv1.Deployment](cfg.Client, filter),
		svcAccountClient: kclient.NewFiltered[*corev1.ServiceAccount](cfg.Client, filter),
		configMapClient:  kclient.NewFiltered[*corev1.ConfigMap](cfg.Client, filter),
	}

	// Reuse the parameter clients from the deployer to avoid duplicate watches
	// These clients are only created when the respective controllers are enabled
	r.gwParamClient = gwParams.GetGatewayParametersClient()
	r.agwParamClient = gwParams.GetAgentgatewayParametersClient()

	r.queue = controllers.NewQueue("GatewayController", controllers.WithReconciler(r.Reconcile), controllers.WithMaxAttempts(math.MaxInt), controllers.WithRateLimiter(rateLimiter))

	// Gateway event handler
	r.gwClient.AddEventHandler(
		controllers.FromEventHandler(func(o controllers.Event) {
			switch o.Event {
			case controllers.EventAdd:
				logger.Debug("reconciling Gateway due to add event", "ref", kubeutils.NamespacedNameFrom(o.New))
				r.queue.AddObject(o.New)
			case controllers.EventUpdate:
				if o.New.GetGeneration() != o.Old.GetGeneration() {
					logger.Debug("reconciling Gateway due to generation change", "ref", kubeutils.NamespacedNameFrom(o.New))
					r.queue.AddObject(o.New)
					break
				}
				// TODO: check if we want to reconcile when labels change
				if !maps.Equal(o.New.GetAnnotations(), o.Old.GetAnnotations()) {
					logger.Debug("reconciling Gateway due to annotation change", "ref", kubeutils.NamespacedNameFrom(o.New))
					r.queue.AddObject(o.New)
					break
				}
				logger.Debug("skip reconciling Gateway with no relevant changes", "ref", kubeutils.NamespacedNameFrom(o.New))
			case controllers.EventDelete:
				logger.Debug("reconciling Gateway due to delete event", "ref", kubeutils.NamespacedNameFrom(o.Old))
				r.queue.AddObject(o.Old)
			}
		}))

	// GatewayClass event handler
	r.gwClassClient.AddEventHandler(controllers.ObjectHandler(func(o controllers.Object) {
		gwClass, ok := o.(*gwv1.GatewayClass)
		if !ok {
			// should not happen
			logger.Error("got unexpected type instead of GatewayClass", "kind", o.GetObjectKind())
			return
		}
		// If this GatewayClass is not ours, ignore it
		if !(gwClass.Spec.ControllerName == gwv1.GatewayController(r.controllerName) ||
			gwClass.Spec.ControllerName == gwv1.GatewayController(r.agwControllerName)) {
			return
		}
		for _, g := range r.gwClient.List(metav1.NamespaceAll, labels.Everything()) {
			if string(g.Spec.GatewayClassName) == o.GetName() {
				logger.Debug("reconciling Gateway due to GatewayClass change",
					"ref", kubeutils.NamespacedNameFrom(g), "gwclass", kubeutils.NamespacedNameFrom(gwClass))
				r.queue.AddObject(g)
			}
		}
	}))

	// GatewayParameters event handler
	gatewaysByParamsRef := kclient.CreateIndex(r.gwClient, "parametersRef", func(o *gwv1.Gateway) []types.NamespacedName {
		p := fetchGatewaysByParametersRef(o)
		if p == nil {
			return nil
		}
		return []types.NamespacedName{*p}
	})
	gatewaysByClass := kclient.CreateIndex(r.gwClient, "gatewayClass", func(o *gwv1.Gateway) []types.NamespacedName {
		p := fetchGatewaysByGatewayClass(o)
		return []types.NamespacedName{p}
	})
	// gwParamEventHandler is a handler that reconciles Gateways based on GatewayParameters changes
	gwParamEventHandler := controllers.ObjectHandler(func(o controllers.Object) {
		gwpName := o.GetName()
		gwpNamespace := o.GetNamespace()

		// 1. Look up Gateways directly using this GatewayParameters object (via spec.infrastructure.parametersRef)
		gateways := gatewaysByParamsRef.Lookup(types.NamespacedName{Namespace: gwpNamespace, Name: gwpName})
		for _, gw := range gateways {
			logger.Debug("reconciling Gateway due to GatewayParameters change",
				"ref", kubeutils.NamespacedNameFrom(gw), "gwparam", types.NamespacedName{Namespace: gwpNamespace, Name: gwpName})
			r.queue.AddObject(gw)
		}

		// 2. Look up GatewayClasses using this GatewayParameters object (via spec.parametersRef)
		gwClasses := r.gwClassClient.List(metav1.NamespaceAll, labels.Everything())
		// For each GatewayClass that references this parameter, find all Gateways using that class
		for _, gc := range gwClasses {
			// Only process GatewayClasses managed by our controllers
			if gc.Spec.ControllerName != gwv1.GatewayController(r.controllerName) &&
				gc.Spec.ControllerName != gwv1.GatewayController(r.agwControllerName) {
				continue
			}
			if gc.Spec.ParametersRef != nil &&
				gc.Spec.ParametersRef.Name == gwpName &&
				gc.Spec.ParametersRef.Namespace != nil && string(*gc.Spec.ParametersRef.Namespace) == gwpNamespace {
				// This GatewayClass references our GatewayParameters, find all Gateways using this class
				gateways := gatewaysByClass.Lookup(types.NamespacedName{Name: gc.Name})
				for _, gw := range gateways {
					logger.Debug("reconciling Gateway due to GatewayParameters change via GatewayClass",
						"ref", kubeutils.NamespacedNameFrom(gw), "gwparam", types.NamespacedName{Namespace: gwpNamespace, Name: gwpName},
						"gwclass", gc.Name)
					r.queue.AddObject(gw)
				}
			}
		}
	})
	if r.gwParamClient != nil {
		r.gwParamClient.AddEventHandler(gwParamEventHandler)
	}

	// AgentgatewayParameters event handler (same logic as GatewayParameters)
	// agwParamEventHandler is a handler that reconciles Gateways based on AgentgatewayParameters changes
	agwParamEventHandler := controllers.ObjectHandler(func(o controllers.Object) {
		agwpName := o.GetName()
		agwpNamespace := o.GetNamespace()

		// 1. Look up Gateways directly using this AgentgatewayParameters object (via spec.infrastructure.parametersRef)
		gateways := gatewaysByParamsRef.Lookup(types.NamespacedName{Namespace: agwpNamespace, Name: agwpName})
		for _, gw := range gateways {
			logger.Debug("reconciling Gateway due to AgentgatewayParameters change",
				"ref", kubeutils.NamespacedNameFrom(gw), "agwparam", types.NamespacedName{Namespace: agwpNamespace, Name: agwpName})
			r.queue.AddObject(gw)
		}

		// 2. Look up GatewayClasses using this AgentgatewayParameters object (via spec.parametersRef)
		gwClasses := r.gwClassClient.List(metav1.NamespaceAll, labels.Everything())
		// For each GatewayClass that references this parameter, find all Gateways using that class
		for _, gc := range gwClasses {
			// Only process GatewayClasses managed by our controllers
			if gc.Spec.ControllerName != gwv1.GatewayController(r.controllerName) &&
				gc.Spec.ControllerName != gwv1.GatewayController(r.agwControllerName) {
				continue
			}
			if gc.Spec.ParametersRef != nil &&
				gc.Spec.ParametersRef.Name == agwpName &&
				gc.Spec.ParametersRef.Namespace != nil && string(*gc.Spec.ParametersRef.Namespace) == agwpNamespace {
				// This GatewayClass references our AgentgatewayParameters, find all Gateways using this class
				gateways := gatewaysByClass.Lookup(types.NamespacedName{Name: gc.Name})
				for _, gw := range gateways {
					logger.Debug("reconciling Gateway due to AgentgatewayParameters change via GatewayClass",
						"ref", kubeutils.NamespacedNameFrom(gw), "agwparam", types.NamespacedName{Namespace: agwpNamespace, Name: agwpName},
						"gwclass", gc.Name)
					r.queue.AddObject(gw)
				}
			}
		}
	})
	if r.agwParamClient != nil {
		r.agwParamClient.AddEventHandler(agwParamEventHandler)
	}

	// Custom event handler for XListenerSet changes
	cfg.CommonCollections.GatewayIndex.GatewaysForDeployer.Register(func(o krt.Event[ir.GatewayForDeployer]) {
		gw := o.Latest()
		ref := types.NamespacedName{Namespace: gw.Namespace, Name: gw.Name}
		logger.Debug("reconciling Gateway due to XListenerSet change", "ref", ref)
		r.queue.Add(ref)
	})

	// Add a handler to reconcile the parent Gateway when child objects (Deployment, Service, etc.)
	parentHandler := controllers.ObjectHandler(controllers.EnqueueForParentHandler(r.queue, gvk.KubernetesGateway))
	r.deploymentClient.AddEventHandler(parentHandler)
	r.svcAccountClient.AddEventHandler(parentHandler)
	r.svcClient.AddEventHandler(parentHandler)
	r.configMapClient.AddEventHandler(parentHandler)

	// Register controller extensions
	if controllerExtension != nil {
		controllerExtension.Register(r.queue, gwParamEventHandler)
	}

	// Add a handler to reconcile the Gateways when the xDS TLS certificate changes
	r.setupTLSCertificateWatch(cfg.CertWatcher)

	return r
}

// NeedLeaderElection returns true to ensure that the Gateway reconciler runs only on the leader
func (r *gatewayReconciler) NeedLeaderElection() bool {
	return true
}

// Start starts the Gateway reconciler and blocks until the stop channel is closed.
func (r *gatewayReconciler) Start(ctx context.Context) error {
	// Add all clients handlers on gatewayReconciler
	hasSynced := []cache.InformerSynced{
		r.gwClient.HasSynced,
		r.gwClassClient.HasSynced,
		r.nsClient.HasSynced,
		r.deploymentClient.HasSynced,
		r.svcAccountClient.HasSynced,
		r.svcClient.HasSynced,
		r.configMapClient.HasSynced,
	}
	// Add GatewayParameters cache sync handlers (includes both gwParamClient and agwParamClient)
	hasSynced = append(hasSynced, r.gwParams.GetCacheSyncHandlers()...)

	// Wait for all caches to sync
	kube.WaitForCacheSync("GatewayController", ctx.Done(), hasSynced...)
	if r.controllerExtension != nil {
		r.controllerExtension.Start(ctx)
	}
	r.queue.Run(ctx.Done())

	// Shutdown all the clients
	clients := []controllers.Shutdowner{
		r.gwClient,
		r.gwClassClient,
		r.nsClient,
		r.deploymentClient,
		r.svcAccountClient,
		r.svcClient,
		r.configMapClient,
	}
	if r.gwParamClient != nil {
		clients = append(clients, r.gwParamClient)
	}
	if r.agwParamClient != nil {
		clients = append(clients, r.agwParamClient)
	}
	controllers.ShutdownAll(clients...)
	if r.controllerExtension != nil {
		r.controllerExtension.Stop()
	}
	return nil
}

func (r *gatewayReconciler) Reconcile(req types.NamespacedName) (rErr error) {
	finishMetrics := collectReconciliationMetrics("gateway", req)
	defer func() {
		finishMetrics(rErr)
	}()

	gw := r.gwClient.Get(req.Name, req.Namespace)
	if gw == nil || gw.GetDeletionTimestamp() != nil {
		// ignore the event if the Gateway is not found. A subsequent event should handle this if needed
		logger.Debug("gateway not found, skipping reconciliation", "ref", req)
		return nil
	}

	// make sure we're the right controller for this
	gwc := r.gwClassClient.Get(string(gw.Spec.GatewayClassName), "")
	if gwc == nil {
		return fmt.Errorf("gatewayclass %s not found for gateway %s", gw.Spec.GatewayClassName, req)
	}

	// Only reconcile Gateways for enabled controllers
	isEnvoyGateway := gwc.Spec.ControllerName == gwv1.GatewayController(r.controllerName)
	isAgwGateway := gwc.Spec.ControllerName == gwv1.GatewayController(r.agwControllerName)

	if isEnvoyGateway && !r.enableEnvoy {
		logger.Debug("skipping gateway for disabled envoy controller", "gateway", req, "controllerName", gwc.Spec.ControllerName)
		return nil
	}
	if isAgwGateway && !r.enableAgw {
		logger.Debug("skipping gateway for disabled agentgateway controller", "gateway", req, "controllerName", gwc.Spec.ControllerName)
		return nil
	}
	if !isEnvoyGateway && !isAgwGateway {
		// Not our GatewayClass at all
		return nil
	}

	logger.Info("reconciling Gateway", "ref", req)
	ctx := context.Background()

	// Select the appropriate deployer based on the GatewayClass controller
	var d *deployer.Deployer
	if isEnvoyGateway {
		d = r.envoyDeployer
	} else {
		d = r.agwDeployer
	}

	objs, err := d.GetObjsToDeploy(ctx, gw)
	if err != nil {
		if errors.Is(err, internaldeployer.ErrNoValidPorts) {
			// status is reported from translator, so return normally
			return err
		}
		// if we fail to either reference a valid GatewayParameters or
		// the GatewayParameters configuration leads to issues building the
		// objects, we want to set the status to InvalidParameters.
		condition := metav1.Condition{
			Type:               string(gwv1.GatewayConditionAccepted),
			Status:             metav1.ConditionFalse,
			ObservedGeneration: gw.Generation,
			Reason:             string(gwv1.GatewayReasonInvalidParameters),
			Message:            err.Error(),
		}
		if statusErr := r.updateGatewayStatusWithRetry(ctx, gw, condition); statusErr != nil {
			return fmt.Errorf("failed to update status for Gateway %s: %w", req, statusErr)
		}
		return err
	} else if existing := meta.FindStatusCondition(gw.Status.Conditions, string(gwv1.GatewayConditionAccepted)); existing != nil &&
		existing.Status == metav1.ConditionFalse &&
		existing.Reason == string(gwv1.GatewayReasonInvalidParameters) {
		// set the status Accepted=true if it had been set to false due to InvalidParameters
		condition := metav1.Condition{
			Type:               string(gwv1.GatewayConditionAccepted),
			Status:             metav1.ConditionTrue,
			ObservedGeneration: gw.Generation,
			Reason:             string(gwv1.GatewayReasonAccepted),
			Message:            reports.GatewayAcceptedMessage,
		}
		if statusErr := r.updateGatewayStatusWithRetry(ctx, gw, condition); statusErr != nil {
			return fmt.Errorf("failed to update status for Gateway %s: %w", req, statusErr)
		}
	}
	objs = d.SetNamespaceAndOwnerWithGVK(gw, wellknown.GatewayGVK, objs)
	err = d.DeployObjsWithSource(ctx, objs, gw)
	if err != nil {
		return err
	}

	// find the name/ns of the service we own so we can grab addresses
	// from it for status
	var generatedSvc *metav1.ObjectMeta
	for _, obj := range objs {
		if svc, ok := obj.(*corev1.Service); ok {
			generatedSvc = &svc.ObjectMeta
			break
		}
	}
	// update status (whether we generated a service or not, for unmanaged)
	err = r.updateStatus(ctx, gw, generatedSvc)
	if err != nil {
		return fmt.Errorf("error updating status for Gateway %s: %w", req, err)
	}

	return nil
}

func (r *gatewayReconciler) updateStatus(ctx context.Context, gw *gwv1.Gateway, svcMeta *metav1.ObjectMeta) error {
	var svc *corev1.Service
	if svcMeta != nil {
		svcnns := client.ObjectKey{
			Namespace: svcMeta.Namespace,
			Name:      svcMeta.Name,
		}

		svc = r.svcClient.Get(svcnns.Name, svcnns.Namespace)
		if svc == nil {
			return fmt.Errorf("Service %s not found for Gateway %s", svcnns, kubeutils.NamespacedNameFrom(gw))
		}

		// make sure we own this service
		controller := metav1.GetControllerOf(svc)
		if controller == nil {
			return nil
		}

		if gw.UID != controller.UID {
			return nil
		}
	}

	// update gateway addresses in the status
	desiredAddresses := getDesiredAddresses(gw, svc)
	return updateGatewayAddresses(ctx, r.gwClient, client.ObjectKeyFromObject(gw), desiredAddresses)
}

func getDesiredAddresses(gw *gwv1.Gateway, svc *corev1.Service) []gwv1.GatewayStatusAddress {
	var ret []gwv1.GatewayStatusAddress
	seen := sets.New[gwv1.GatewayStatusAddress]()

	if svc != nil && svc.Spec.Type == corev1.ServiceTypeLoadBalancer {
		if len(svc.Status.LoadBalancer.Ingress) == 0 {
			return nil
		}
		for _, ing := range svc.Status.LoadBalancer.Ingress {
			if addr, ok := convertIngressAddr(ing); ok {
				seen.Insert(addr)
				ret = append(ret, addr)
			}
		}

		return ret
	} else if svc != nil {
		t := gwv1.IPAddressType
		if len(svc.Spec.ClusterIPs) != 0 {
			for _, ip := range svc.Spec.ClusterIPs {
				ret = append(ret, gwv1.GatewayStatusAddress{
					Type:  &t,
					Value: ip,
				})
			}
		} else if svc.Spec.ClusterIP != "" {
			ret = append(ret, gwv1.GatewayStatusAddress{
				Type:  &t,
				Value: svc.Spec.ClusterIP,
			})
		}
	}

	for _, specAddr := range gw.Spec.Addresses {
		addr := gwv1.GatewayStatusAddress{
			Type:  specAddr.Type,
			Value: specAddr.Value,
		}
		if !seen.Has(addr) {
			ret = append(ret, addr)
		}
	}

	return ret
}

// updateGatewayStatusWithRetryFunc updates a Gateway's status with retry logic.
// The updateFunc receives the latest Gateway and should modify its status as needed.
// If updateFunc returns false, the update is skipped (no changes needed).
func updateGatewayStatusWithRetryFunc(
	_ context.Context,
	cli kclient.Client[*gwv1.Gateway],
	gwNN types.NamespacedName,
	updateFunc func(*gwv1.Gateway) (gwv1.GatewayStatus, bool),
) error {
	err := utilretry.RetryOnConflict(utilretry.DefaultRetry, func() error {
		gw := cli.Get(gwNN.Name, gwNN.Namespace)
		if gw == nil {
			// If the Gateway no longer exists, there's nothing to update.
			logger.Warn("gateway not found during status update", "ref", gwNN)
			return nil
		}
		status, needsUpdate := updateFunc(gw)
		if !needsUpdate {
			return nil
		}
		_, err := cli.UpdateStatus(&gwv1.Gateway{
			ObjectMeta: pluginsdk.CloneObjectMetaForStatus(gw.ObjectMeta),
			Status:     status,
		})
		return err
	})
	if err != nil {
		return fmt.Errorf("failed to update gateway status: %w", err)
	}

	return nil
}

// updateGatewayAddresses updates the addresses of a Gateway resource.
func updateGatewayAddresses(
	ctx context.Context,
	cli kclient.Client[*gwv1.Gateway],
	gwNN types.NamespacedName,
	desired []gwv1.GatewayStatusAddress,
) error {
	return updateGatewayStatusWithRetryFunc(
		ctx,
		cli,
		gwNN,
		func(gw *gwv1.Gateway) (gwv1.GatewayStatus, bool) {
			// Check if an update is needed
			if slices.Equal(desired, gw.Status.Addresses) {
				return gw.Status, false
			}
			newStatus := gw.Status.DeepCopy()
			newStatus.Addresses = desired
			return *newStatus, true
		},
	)
}

// updateGatewayStatusWithRetry attempts to update the Gateway status with retry logic
// to handle transient failures when updating the status subresource
func (r *gatewayReconciler) updateGatewayStatusWithRetry(ctx context.Context, gw *gwv1.Gateway, condition metav1.Condition) error {
	return updateGatewayStatusWithRetryFunc(
		ctx,
		r.gwClient,
		client.ObjectKeyFromObject(gw),
		func(latest *gwv1.Gateway) (gwv1.GatewayStatus, bool) {
			newStatus := latest.Status.DeepCopy()
			meta.SetStatusCondition(&newStatus.Conditions, condition)
			return *newStatus, true
		},
	)
}

// setupTLSCertificateWatch configures a watch for xDS TLS certificate changes.
// When certificates are rotated, all Gateways managed by this controller will be reconciled
// to update the proxy CA certificates.
func (r *gatewayReconciler) setupTLSCertificateWatch(certWatcher *certwatcher.CertWatcher) {
	if certWatcher == nil {
		return
	}

	// Register callback to send events when certificate changes
	certWatcher.RegisterCallback(func(_ tls.Certificate) {
		logger.Info("xDS TLS certificate changed, triggering Gateway reconciliation")
		gateways := r.gwClient.List(metav1.NamespaceAll, labels.Everything())
		for _, gw := range gateways {
			gwClass := r.gwClassClient.Get(string(gw.Spec.GatewayClassName), "")
			ref := kubeutils.NamespacedNameFrom(gw)
			if gwClass == nil {
				logger.Error("error getting GatewayClass for Gateway during certificate change", "ref", ref)
				continue
			}
			if gwClass.Spec.ControllerName == gwv1.GatewayController(r.controllerName) ||
				gwClass.Spec.ControllerName == gwv1.GatewayController(r.agwControllerName) {
				logger.Debug("enqueueing Gateway for reconciliation due to certificate change", "ref", ref)
				r.queue.AddObject(gw)
			}
		}
	})
}

func convertIngressAddr(ing corev1.LoadBalancerIngress) (gwv1.GatewayStatusAddress, bool) {
	if ing.Hostname != "" {
		t := gwv1.HostnameAddressType
		return gwv1.GatewayStatusAddress{
			Type:  &t,
			Value: ing.Hostname,
		}, true
	}
	if ing.IP != "" {
		t := gwv1.IPAddressType
		return gwv1.GatewayStatusAddress{
			Type:  &t,
			Value: ing.IP,
		}, true
	}
	return gwv1.GatewayStatusAddress{}, false
}

func fetchGatewaysByParametersRef(
	gw *gwv1.Gateway,
) *types.NamespacedName {
	if gw.Spec.Infrastructure != nil && gw.Spec.Infrastructure.ParametersRef != nil {
		pr := gw.Spec.Infrastructure.ParametersRef
		return &types.NamespacedName{
			Namespace: gw.Namespace,
			Name:      pr.Name,
		}
	}
	return nil
}

func fetchGatewaysByGatewayClass(gw *gwv1.Gateway) types.NamespacedName {
	return types.NamespacedName{
		Name: string(gw.Spec.GatewayClassName),
	}
}<|MERGE_RESOLUTION|>--- conflicted
+++ resolved
@@ -51,16 +51,8 @@
 var _ manager.LeaderElectionRunnable = (*gatewayReconciler)(nil)
 
 type gatewayReconciler struct {
-<<<<<<< HEAD
-	envoyDeployer      *deployer.Deployer
-	agwDeployer        *deployer.Deployer
-	gwParams           *internaldeployer.GatewayParameters
-	scheme             *runtime.Scheme
-	controllerName     string
-	agwControllerName  string
-	enableEnvoy        bool
-	enableAgentgateway bool
-=======
+	envoyDeployer     *deployer.Deployer
+	agwDeployer       *deployer.Deployer
 	deployer          *deployer.Deployer
 	gwParams          *internaldeployer.GatewayParameters
 	scheme            *runtime.Scheme
@@ -68,7 +60,6 @@
 	agwControllerName string
 	enableEnvoy       bool
 	enableAgw         bool
->>>>>>> 5b30422b
 
 	gwClient         kclient.Client[*gwv1.Gateway]
 	gwClassClient    kclient.Client[*gwv1.GatewayClass]
