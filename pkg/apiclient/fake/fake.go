package fake

import (
	"context"
	"fmt"

	"istio.io/istio/pkg/kube"
	"istio.io/istio/pkg/kube/kclient/clienttest"
	"istio.io/istio/pkg/test"
	"k8s.io/apimachinery/pkg/api/meta"
	metav1 "k8s.io/apimachinery/pkg/apis/meta/v1"
	"k8s.io/apimachinery/pkg/runtime"
	"k8s.io/apimachinery/pkg/runtime/schema"
	"sigs.k8s.io/controller-runtime/pkg/client"
	"sigs.k8s.io/gateway-api/pkg/consts"

	"github.com/kgateway-dev/kgateway/v2/api/v1alpha1/agentgateway"
	"github.com/kgateway-dev/kgateway/v2/api/v1alpha1/kgateway"
	"github.com/kgateway-dev/kgateway/v2/internal/kgateway/wellknown"
	"github.com/kgateway-dev/kgateway/v2/pkg/apiclient"
	"github.com/kgateway-dev/kgateway/v2/pkg/client/clientset/versioned"
	"github.com/kgateway-dev/kgateway/v2/pkg/client/clientset/versioned/fake"
	"github.com/kgateway-dev/kgateway/v2/pkg/schemes"
	"github.com/kgateway-dev/kgateway/v2/pkg/utils/kubeutils"
	"github.com/kgateway-dev/kgateway/v2/test/testutils"
)

var _ apiclient.Client = (*cli)(nil)

type cli struct {
	kube.Client
	kgateway versioned.Interface
}

func NewClient(t test.Failer, objects ...client.Object) *cli {
	return NewClientWithExtraGVRs(t, nil, objects...)
}

func NewClientWithExtraGVRs(t test.Failer, extraGVRs []schema.GroupVersionResource, objects ...client.Object) *cli {
	known, kgw := filterObjects(objects...)
	c := &cli{
		Client:   fakeIstioClient(known...),
		kgateway: fakeKgwClient(kgw...),
	}

	allCRDs := append(testutils.AllCRDs, extraGVRs...)
	for _, crd := range allCRDs {
		clienttest.MakeCRDWithAnnotations(t, c.Client, crd, map[string]string{
			consts.BundleVersionAnnotation: consts.BundleVersion,
		})
	}

	apiclient.RegisterTypes()

	return c
}

func (c *cli) Kgateway() versioned.Interface {
	return c.kgateway
}

func (c *cli) Core() kube.Client {
	return c.Client
}

func fakeIstioClient(objects ...client.Object) kube.Client {
	c := kube.NewFakeClient(testutils.ToRuntimeObjects(objects...)...)
	// Also add to the Dynamic store
	for _, obj := range objects {
		nn := kubeutils.NamespacedNameFrom(obj)
		gvr := mustGetGVR(obj, kube.IstioScheme)
		d := c.Dynamic().Resource(gvr).Namespace(obj.GetNamespace())
		us, err := kubeutils.ToUnstructured(obj)
		if err != nil {
			panic(fmt.Sprintf("failed to convert to unstructured for object %T %s: %v", obj, nn, err))
		}
		_, err = d.Create(context.Background(), us, metav1.CreateOptions{})
		if err != nil {
			panic(fmt.Sprintf("failed to create in dynamic client for object %T %s: %v", obj, nn, err))
		}
	}

	return c
}

func fakeKgwClient(objects ...client.Object) *fake.Clientset {
	f := fake.NewSimpleClientset()
	for _, obj := range objects {
		gvr := mustGetGVR(obj, schemes.DefaultScheme())
		// Run Create() instead of Add(), so we can pass the GVR. Otherwise, Kubernetes guesses, and it guesses wrong for 'GatewayParameters'.
		// DeepCopy since it will mutate the managed fields/etc
		if err := f.Tracker().Create(gvr, obj.DeepCopyObject(), obj.(metav1.ObjectMetaAccessor).GetObjectMeta().GetNamespace()); err != nil {
			panic("failed to create: " + err.Error())
		}
	}
	return f
}

func filterObjects(objects ...client.Object) (istio []client.Object, kgw []client.Object) {
	for _, obj := range objects {
		switch obj.(type) {
<<<<<<< HEAD
		case *v1alpha1.Backend,
			*v1alpha1.BackendConfigPolicy,
			*v1alpha1.DirectResponse,
			*v1alpha1.GatewayExtension,
			*v1alpha1.GatewayParameters,
			*v1alpha1.AgentgatewayParameters,
			*v1alpha1.HTTPListenerPolicy,
			*v1alpha1.ListenerPolicy,
			*v1alpha1.TrafficPolicy,
			*v1alpha1.AgentgatewayPolicy,
			*v1alpha1.AgentgatewayBackend:
=======
		case *kgateway.Backend,
			*kgateway.BackendConfigPolicy,
			*kgateway.DirectResponse,
			*kgateway.GatewayExtension,
			*kgateway.GatewayParameters,
			*kgateway.HTTPListenerPolicy,
			*kgateway.ListenerPolicy,
			*kgateway.TrafficPolicy,
			*agentgateway.AgentgatewayPolicy,
			*agentgateway.AgentgatewayBackend:
>>>>>>> a317fe86
			kgw = append(kgw, obj)
		default:
			istio = append(istio, obj)
		}
	}
	return istio, kgw
}

func mustGetGVR(obj client.Object, scheme *runtime.Scheme) schema.GroupVersionResource {
	gvr, err := getGVR(obj, scheme)
	if err != nil {
		panic(err)
	}
	return gvr
}

func getGVR(obj client.Object, scheme *runtime.Scheme) (schema.GroupVersionResource, error) {
	gvk := obj.GetObjectKind().GroupVersionKind()
	if gvk.Group == "" {
		gvks, _, _ := scheme.ObjectKinds(obj)
		gvk = gvks[0]
	}
	gvr, err := wellknown.GVKToGVR(gvk)
	if err != nil {
		// try unsafe guess
		gvr, _ = meta.UnsafeGuessKindToResource(gvk)
		if gvr == (schema.GroupVersionResource{}) {
			return schema.GroupVersionResource{}, fmt.Errorf("failed to get GVR for object %s: %v", kubeutils.NamespacedNameFrom(obj), err)
		}
	}
	if gvr.Group == "core" {
		gvr.Group = ""
	}
	return gvr, nil
}<|MERGE_RESOLUTION|>--- conflicted
+++ resolved
@@ -99,30 +99,17 @@
 func filterObjects(objects ...client.Object) (istio []client.Object, kgw []client.Object) {
 	for _, obj := range objects {
 		switch obj.(type) {
-<<<<<<< HEAD
-		case *v1alpha1.Backend,
-			*v1alpha1.BackendConfigPolicy,
-			*v1alpha1.DirectResponse,
-			*v1alpha1.GatewayExtension,
-			*v1alpha1.GatewayParameters,
-			*v1alpha1.AgentgatewayParameters,
-			*v1alpha1.HTTPListenerPolicy,
-			*v1alpha1.ListenerPolicy,
-			*v1alpha1.TrafficPolicy,
-			*v1alpha1.AgentgatewayPolicy,
-			*v1alpha1.AgentgatewayBackend:
-=======
 		case *kgateway.Backend,
 			*kgateway.BackendConfigPolicy,
 			*kgateway.DirectResponse,
 			*kgateway.GatewayExtension,
 			*kgateway.GatewayParameters,
+			*kgateway.AgentgatewayParameters, // DLC agentgateway
 			*kgateway.HTTPListenerPolicy,
 			*kgateway.ListenerPolicy,
 			*kgateway.TrafficPolicy,
 			*agentgateway.AgentgatewayPolicy,
 			*agentgateway.AgentgatewayBackend:
->>>>>>> a317fe86
 			kgw = append(kgw, obj)
 		default:
 			istio = append(istio, obj)
