---
apiVersion: rbac.authorization.k8s.io/v1
kind: ClusterRole
metadata:
  name: kgateway-{{ .Release.Namespace }}
rules:
- apiGroups:
  - ""
  resources:
  - configmaps
  - services
  verbs:
  - create
  - delete
  - get
  - list
  - patch
  - update
  - watch
- apiGroups:
  - ""
  resources:
  - endpoints
  - namespaces
  - nodes
  - pods
  verbs:
  - get
  - list
  - watch
- apiGroups:
  - ""
  resources:
  - events
  verbs:
  - create
  - patch
- apiGroups:
  - ""
  resources:
  - secrets
  - serviceaccounts
  verbs:
  - create
  - delete
  - get
  - list
  - patch
  - watch
- apiGroups:
  - agentgateway.dev
  resources:
  - agentgatewaybackends
  - agentgatewaypolicies
  verbs:
  - get
  - list
  - watch
- apiGroups:
  - agentgateway.dev
  resources:
  - agentgatewaybackends/status
  - agentgatewaypolicies/status
  verbs:
  - get
  - patch
  - update
- apiGroups:
  - apiextensions.k8s.io
  resources:
  - customresourcedefinitions
  verbs:
  - get
  - list
  - watch
- apiGroups:
  - apps
  resources:
  - deployments
  verbs:
  - create
  - delete
  - get
  - list
  - patch
  - update
  - watch
- apiGroups:
  - authentication.k8s.io
  resources:
  - tokenreviews
  verbs:
  - create
- apiGroups:
  - coordination.k8s.io
  resources:
  - leases
  verbs:
  - create
  - get
  - update
- apiGroups:
  - discovery.k8s.io
  resources:
  - endpointslices
  verbs:
  - get
  - list
  - watch
- apiGroups:
  - gateway.kgateway.dev
  resources:
<<<<<<< HEAD
  - agentgatewaybackends
  - agentgatewayparameters
  - agentgatewaypolicies
=======
>>>>>>> a317fe86
  - backendconfigpolicies
  - backends
  - directresponses
  - gatewayextensions
  - gatewayparameters
  - httplistenerpolicies
  - listenerpolicies
  - trafficpolicies
  verbs:
  - get
  - list
  - watch
- apiGroups:
  - gateway.kgateway.dev
  resources:
<<<<<<< HEAD
  - agentgatewaybackends/status
  - agentgatewayparameters/status
  - agentgatewaypolicies/status
=======
>>>>>>> a317fe86
  - backendconfigpolicies/status
  - backends/status
  - directresponses/status
  - gatewayextensions/status
  - gatewayparameters/status
  - httplistenerpolicies/status
  - listenerpolicies/status
  - trafficpolicies/status
  verbs:
  - get
  - patch
  - update
- apiGroups:
  - gateway.networking.k8s.io
  resources:
  - backendtlspolicies
  - gateways
  - grpcroutes
  - httproutes
  - referencegrants
  - tcproutes
  - tlsroutes
  verbs:
  - get
  - list
  - watch
- apiGroups:
  - gateway.networking.k8s.io
  resources:
  - backendtlspolicies/status
  - gatewayclasses/status
  - gateways/status
  - grpcroutes/status
  - httproutes/status
  - tcproutes/status
  - tlsroutes/status
  verbs:
  - patch
  - update
- apiGroups:
  - gateway.networking.k8s.io
  resources:
  - gatewayclasses
  verbs:
  - create
  - get
  - list
  - watch
- apiGroups:
  - gateway.networking.x-k8s.io
  resources:
  - xlistenersets
  verbs:
  - get
  - list
  - watch
- apiGroups:
  - gateway.networking.x-k8s.io
  resources:
  - xlistenersets/status
  verbs:
  - patch
  - update
- apiGroups:
  - networking.istio.io
  resources:
  - destinationrules
  - serviceentries
  - workloadentries
  verbs:
  - get
  - list
  - watch
- apiGroups:
  - security.istio.io
  resources:
  - authorizationpolicies
  verbs:
  - get
  - list
  - watch<|MERGE_RESOLUTION|>--- conflicted
+++ resolved
@@ -110,12 +110,6 @@
 - apiGroups:
   - gateway.kgateway.dev
   resources:
-<<<<<<< HEAD
-  - agentgatewaybackends
-  - agentgatewayparameters
-  - agentgatewaypolicies
-=======
->>>>>>> a317fe86
   - backendconfigpolicies
   - backends
   - directresponses
@@ -131,12 +125,6 @@
 - apiGroups:
   - gateway.kgateway.dev
   resources:
-<<<<<<< HEAD
-  - agentgatewaybackends/status
-  - agentgatewayparameters/status
-  - agentgatewaypolicies/status
-=======
->>>>>>> a317fe86
   - backendconfigpolicies/status
   - backends/status
   - directresponses/status
