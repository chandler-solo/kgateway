package settings

import (
	"encoding/json"
	"fmt"
	"strings"

	"github.com/kelseyhightower/envconfig"
	gwv1 "sigs.k8s.io/gateway-api/apis/v1"
)

// ValidationMode determines how invalid routes and policies are handled during translation.
// Higher levels increase safety guarantees, but may have performance implications.
type ValidationMode string

const (
	// ValidationStandard rewrites invalid routes to direct responses
	// (typically HTTP 500), preserving a valid config while isolating failures.
	// This limits the blast radius of misconfigured routes or policies without
	// affecting unrelated tenants.
	ValidationStandard ValidationMode = "STANDARD"
	// ValidationStrict builds on standard by running targeted validation
	// (e.g. RDS, CDS, and security-related policies). Routes that fail these
	// checks are also replaced with direct responses, and helps prevent unsafe
	// config from reaching Envoy.
	ValidationStrict ValidationMode = "STRICT"
)

// Decode implements envconfig.Decoder.
func (v *ValidationMode) Decode(value string) error {
	level := ValidationMode(strings.ToUpper(value))
	switch level {
	case ValidationStandard, ValidationStrict:
		*v = level
		return nil
	default:
		return fmt.Errorf("invalid validation mode: %q", value)
	}
}

// DnsLookupFamily controls the DNS lookup family for all static clusters created via Backend resources.
type DnsLookupFamily string

const (
	// DnsLookupFamilyV4Preferred is the default value for DnsLookupFamily.
	// The DNS resolver will first perform a lookup for addresses in the IPv4 family
	// and fallback to a lookup for addresses in the IPv6 family. The callback target
	// will only get v6 addresses if there were no v4 addresses to return.
	DnsLookupFamilyV4Preferred DnsLookupFamily = "V4_PREFERRED"
	// DnsLookupFamilyV4Only is the value for DnsLookupFamily that only performs
	// DNS lookups for addresses in the IPv4 family.
	DnsLookupFamilyV4Only DnsLookupFamily = "V4_ONLY"
	// DnsLookupFamilyV6Only is the value for DnsLookupFamily that only performs
	// DNS lookups for addresses in the IPv6 family.
	DnsLookupFamilyV6Only DnsLookupFamily = "V6_ONLY"
	// DnsLookupFamilyAll is the value for DnsLookupFamily that performs lookups
	// for both IPv4 and IPv6 families and returns all resolved addresses.
	DnsLookupFamilyAll DnsLookupFamily = "ALL"
	// DnsLookupFamilyAuto is the value for DnsLookupFamily that first performs
	// a lookup for addresses in the IPv6 family and falls back to a lookup for
	// addresses in the IPv4 family. This is semantically equivalent to a
	// non-existent V6_PREFERRED option and is a legacy name that will be
	// deprecated in favor of V6_PREFERRED in a future major version.
	DnsLookupFamilyAuto DnsLookupFamily = "AUTO"
)

// Decode implements envconfig.Decoder.
func (m *DnsLookupFamily) Decode(value string) error {
	mode := DnsLookupFamily(value)
	switch mode {
	case DnsLookupFamilyV4Preferred, DnsLookupFamilyV4Only, DnsLookupFamilyV6Only, DnsLookupFamilyAll, DnsLookupFamilyAuto:
		*m = mode
		return nil
	default:
		return fmt.Errorf("invalid DNS lookup family: %q", value)
	}
}

// GatewayClassParametersRefs maps GatewayClass names to ParametersReference
type GatewayClassParametersRefs map[string]*gwv1.ParametersReference

// Decode implements envconfig.Decoder
func (r *GatewayClassParametersRefs) Decode(value string) error {
	if value == "" {
		*r = nil
		return nil
	}

	// First parse as a simple map to validate name is present
	var simpleParsed map[string]struct {
		Name      string `json:"name"`
		Namespace string `json:"namespace"`
		Group     string `json:"group,omitempty"`
		Kind      string `json:"kind,omitempty"`
	}
	if err := json.Unmarshal([]byte(value), &simpleParsed); err != nil {
		return fmt.Errorf("invalid gateway class parameters refs: %w", err)
	}

	parsed := make(map[string]*gwv1.ParametersReference, len(simpleParsed))
	for className, ref := range simpleParsed {
		if strings.TrimSpace(ref.Name) == "" {
			return fmt.Errorf("gateway class %q parametersRef.name must be set", className)
		}
		if strings.TrimSpace(ref.Namespace) == "" {
			return fmt.Errorf("gateway class %q parametersRef.namespace must be set", className)
		}
		ns := gwv1.Namespace(ref.Namespace)
		paramsRef := &gwv1.ParametersReference{
			Name:      ref.Name,
			Namespace: &ns,
		}
		if ref.Group != "" {
			paramsRef.Group = gwv1.Group(ref.Group)
		}
		if ref.Kind != "" {
			paramsRef.Kind = gwv1.Kind(ref.Kind)
		}

		parsed[className] = paramsRef
	}

	*r = parsed
	return nil
}

type Settings struct {
	// Controls the DnsLookupFamily for all static clusters created via Backend resources.
	// If not set, kgateway will default to "V4_PREFERRED". Note that this is different
	// from the Envoy default of "AUTO", which is effectively "V6_PREFERRED".
	// Supported values are: "ALL", "AUTO", "V4_PREFERRED", "V4_ONLY", "V6_ONLY"
	// Details on the behavior of these options are available on the Envoy documentation:
	// https://www.envoyproxy.io/docs/envoy/latest/api-v3/config/cluster/v3/cluster.proto#enum-config-cluster-v3-cluster-dnslookupfamily
	DnsLookupFamily DnsLookupFamily `split_words:"true" default:"V4_PREFERRED"`

	// Controls the listener bind address. Can be either V4 or V6
	ListenerBindIpv6 bool `split_words:"true" default:"true"`

	EnableIstioIntegration bool `split_words:"true"`
	EnableIstioAutoMtls    bool `split_words:"true"`

	// IstioNamespace is the namespace where Istio control plane components are installed.
	// Defaults to "istio-system".
	IstioNamespace string `split_words:"true" default:"istio-system"`

	// XdsServiceHost is the host that serves xDS config.
	// It overrides xdsServiceName if set.
	XdsServiceHost string `split_words:"true"`

	// XdsServiceName is the name of the Kubernetes Service that serves xDS config.
	// It is assumed to be in the kgateway install namespace.
	// Ignored if XdsServiceHost is set.
	XdsServiceName string `split_words:"true" default:"kgateway"`

	// XdsServicePort is the port of the Kubernetes Service that serves xDS config.
	// This corresponds to the value of the `grpc-xds` port in the service.
	XdsServicePort uint32 `split_words:"true" default:"9977"`

	// XdsAuth enables or disables xDS authentication between the data-plane and control-plane.
	// By default, this is enabled.
	XdsAuth bool `split_words:"true" default:"true"`

	// XdsTLS enables or disables TLS encryption for xDS communication between the data-plane and control-plane.
	// By default, this is disabled.
	XdsTLS bool `split_words:"true" default:"false"`

	// AgentgatewayXdsServicePort is the port of the Kubernetes Service that serves xDS config for agentgateway.
	// This corresponds to the value of the `grpc-xds-agw` port in the service.
	AgentgatewayXdsServicePort uint32 `split_words:"true" default:"9978"`

	UseRustFormations bool `split_words:"true" default:"false"`

	// EnableInferExt defines whether to enable/disable support for Gateway API inference extension.
	// If enabled, EnableAgentgateway should also be set to true. Enabling inference extension without agentgateway
	// is deprecated in v2.1 and will not be supported in v2.2.
	EnableInferExt bool `split_words:"true"`

	// DefaultImageRegistry is the default image registry to use for the kgateway image.
	DefaultImageRegistry string `split_words:"true" default:"cr.kgateway.dev"`
	// DefaultImageTag is the default image tag to use for the kgateway image.
	DefaultImageTag string `split_words:"true" default:""`
	// DefaultImagePullPolicy is the default image pull policy to use for the kgateway image.
	DefaultImagePullPolicy string `split_words:"true" default:"IfNotPresent"`

	// WaypointLocalBinding will make the waypoint bind to a loopback address,
	// so that only the zTunnel can make connections to it. This requires the zTunnel
	// shipped with Istio 1.26.0+.
	WaypointLocalBinding bool `split_words:"true" default:"false"`

	// IngressUseWaypoints enables the waypoint feature for ingress traffic.
	// When enabled, backends with the ambient.istio.io/redirection=enabled annotation and
	// istio.io/ingress-use-waypoint=true label will be redirected through a waypoint proxy.
	// The feature is enabled by default and can be disabled by setting this to false.
	IngressUseWaypoints bool `split_words:"true" default:"true"`

	// LogLevel specifies the logging level (e.g., "trace", "debug", "info", "warn", "error").
	// Defaults to "info" if not set.
	LogLevel string `split_words:"true" default:"info"`

	// JSON representation of list of metav1.LabelSelector to select namespaces considered for resource discovery.
	// Defaults to an empty list which selects all namespaces.
	// E.g., [{"matchExpressions":[{"key":"kubernetes.io/metadata.name","operator":"In","values":["infra"]}]},{"matchLabels":{"app":"a"}}]
	DiscoveryNamespaceSelectors string `split_words:"true" default:"[]"`

	// EnableEnvoy enables kgateway to send config to Envoy
	EnableEnvoy bool `split_words:"true" default:"true"`

	// EnableAgentgateway enables kgateway to send config to Agentgateway
	EnableAgentgateway bool `split_words:"true" default:"true"`

	// WeightedRoutePrecedence enables routes with a larger weight to take precedence over routes with a smaller weight.
	// If two routes have the same weight, Gateway API route precedence rules apply.
	// When enabled, the default weight for a route is 0.
	WeightedRoutePrecedence bool `split_words:"true" default:"false"`

	// ValidationMode determines how invalid routes and policies are handled during translation.
	// If not set, kgateway will default to "STANDARD". Supported values are:
	// - "STANDARD": Rewrites invalid routes to direct responses (typically HTTP 500)
	// - "STRICT": Builds on STANDARD by running targeted validation
	ValidationMode ValidationMode `split_words:"true" default:"STANDARD"`

	// EnableBuiltinDefaultMetrics enables the default builtin controller-runtime metrics and go runtime metrics.
	// Since these metrics can be numerous, it is disabled by default.
	EnableBuiltinDefaultMetrics bool `split_words:"true" default:"false"`

	// GlobalPolicyNamespace is the namespace where policies that can attach to resources
	// in any namespace are defined.
	GlobalPolicyNamespace string `split_words:"true"`

	// Controls if leader election is disabled. Defaults to false.
	DisableLeaderElection bool `split_words:"true" default:"false"`

	PolicyMerge string `split_words:"true" default:"{}"`

	// EnableWaypoint enables kgateway to translate istio waypoints
	EnableWaypoint bool `split_words:"true" default:"false"`

	// EnableExperimentalGatewayAPIFeatures enables kgateway to support experimental features and APIs
	EnableExperimentalGatewayAPIFeatures bool `split_words:"true" default:"true"`

<<<<<<< HEAD
	// GwpAgwpCompatibility controls whether agentgateway data plane Gateways can use
	// GatewayParameters. When set to false, only AgentgatewayParameters are allowed,
	// and using GatewayParameters will result in an error. Defaults to true for
	// backward compatibility.
	GwpAgwpCompatibility bool `split_words:"true" default:"true"`
=======
	// GatewayClassParametersRefs configures the GatewayParameters references to set on the default GatewayClasses.
	// Format: JSON map where keys are GatewayClass names and values are objects with "name" (required),
	// "namespace" (required), "group" (optional), and "kind" (optional) fields.
	// E.g., {"gateway-class-name":{"name":"params-name","namespace":"params-namespace","group":"gateway.networking.k8s.io","kind":"GatewayParameters"}}
	GatewayClassParametersRefs GatewayClassParametersRefs `split_words:"true" default:"{}"`
>>>>>>> 57fbc1ec
}

// BuildSettings returns a zero-valued Settings obj if error is encountered when parsing env
func BuildSettings() (*Settings, error) {
	settings := &Settings{}
	if err := envconfig.Process("KGW", settings); err != nil {
		return settings, err
	}
	return settings, nil
}<|MERGE_RESOLUTION|>--- conflicted
+++ resolved
@@ -238,19 +238,17 @@
 	// EnableExperimentalGatewayAPIFeatures enables kgateway to support experimental features and APIs
 	EnableExperimentalGatewayAPIFeatures bool `split_words:"true" default:"true"`
 
-<<<<<<< HEAD
 	// GwpAgwpCompatibility controls whether agentgateway data plane Gateways can use
 	// GatewayParameters. When set to false, only AgentgatewayParameters are allowed,
 	// and using GatewayParameters will result in an error. Defaults to true for
 	// backward compatibility.
 	GwpAgwpCompatibility bool `split_words:"true" default:"true"`
-=======
+
 	// GatewayClassParametersRefs configures the GatewayParameters references to set on the default GatewayClasses.
 	// Format: JSON map where keys are GatewayClass names and values are objects with "name" (required),
 	// "namespace" (required), "group" (optional), and "kind" (optional) fields.
 	// E.g., {"gateway-class-name":{"name":"params-name","namespace":"params-namespace","group":"gateway.networking.k8s.io","kind":"GatewayParameters"}}
 	GatewayClassParametersRefs GatewayClassParametersRefs `split_words:"true" default:"{}"`
->>>>>>> 57fbc1ec
 }
 
 // BuildSettings returns a zero-valued Settings obj if error is encountered when parsing env
