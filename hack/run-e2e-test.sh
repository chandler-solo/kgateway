--- conflicted
+++ resolved
@@ -47,16 +47,14 @@
 #   # Run a top-level test function
 #   ./hack/run-e2e-test.sh TestKgateway
 #
-<<<<<<< HEAD
-#   # Always cleanup even on failure (useful for CI)
+#   # Always cleanup/tear-down, even on failure
 #   ./hack/run-e2e-test.sh --cleanup-on-failure SessionPersistence
-=======
+#
 #   # Run a suite within a specific parent test (using slash notation)
 #   ./hack/run-e2e-test.sh TestKgateway/SessionPersistence
 #
 #   # Run a specific test method using slash notation
-#   ./hack/run-e2e-test.sh TestKgateway/SessionPersistence/TestHeaderSessionPersistence
->>>>>>> 37abf5f7
+#   ./hack/run-e2e-test.sh TestKgateway/^SessionPersistence$/TestHeaderSessionPersistence
 #
 #   # Skip setup if cluster exists (faster iteration) - using flag
 #   ./hack/run-e2e-test.sh --persist SessionPersistence
