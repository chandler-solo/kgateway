version: 2
before:
  hooks:
    - go mod tidy
    - go mod download
builds:
  - id: controller
    main: ./cmd/kgateway
    binary: kgateway-linux-{{ .Arch }}
    gcflags: "{{ .Env.GCFLAGS }}"
    ldflags: "{{ .Env.LDFLAGS }}"
    env:
    - CGO_ENABLED=0
    - GO111MODULE=on
    - GOARCH={{ .Arch }}
    - GOOS={{ .Os }}
    mod_timestamp: "{{ .CommitTimestamp }}"
    goos:
      - linux
    goarch:
      - amd64
      - arm64
  - id: sds
    main: ./cmd/sds
    binary: sds-linux-{{ .Arch }}
    gcflags: "{{ .Env.GCFLAGS }}"
    ldflags: "{{ .Env.LDFLAGS }}"
    env:
    - CGO_ENABLED=0
    - GO111MODULE=on
    - GOARCH={{ .Arch }}
    - GOOS={{ .Os }}
    goos:
      - linux
    goarch:
      - amd64
      - arm64
  - id: envoyinit
    main: ./cmd/envoyinit
    binary: envoyinit-linux-{{ .Arch }}
    gcflags: "{{ .Env.GCFLAGS }}"
    ldflags: "{{ .Env.LDFLAGS }}"
    env:
    - CGO_ENABLED=0
    - GO111MODULE=on
    - GOARCH={{ .Arch }}
    - GOOS={{ .Os }}
    goos:
      - linux
    goarch:
      - amd64
      - arm64
dockers:
  # BuildKit layer caching via registry cache backend enables reusing layers between versions.
  # When building v2.8.1, layers from v2.8.0 will be reused, significantly speeding up builds.
  # mode=max exports all layers including intermediate stages (critical for multi-stage Dockerfiles).
  # Cache is stored in separate :buildcache-* tags, so it does NOT increase pull times for users.
  # See https://goreleaser.com/customization/docker/#buildx-support
  - image_templates:
      - &controller_arm_image "{{ .Env.IMAGE_REGISTRY }}/{{ .Env.CONTROLLER_IMAGE_REPO }}:{{ .Env.VERSION }}-arm64"
    use: buildx
    dockerfile: &controller_dockerfile cmd/kgateway/Dockerfile
    goos: linux
    goarch: arm64
    build_flag_templates:
      - "--pull"
      - "--platform=linux/arm64"
      - "--build-arg=GOARCH=arm64"
      - "--build-arg=ENVOY_IMAGE={{ .Env.ENVOY_IMAGE }}"
      - "--cache-from=type=registry,ref={{ .Env.IMAGE_REGISTRY }}/{{ .Env.CONTROLLER_IMAGE_REPO }}:buildcache-arm64"
      - "--cache-to=type=registry,ref={{ .Env.IMAGE_REGISTRY }}/{{ .Env.CONTROLLER_IMAGE_REPO }}:buildcache-arm64,mode=max"
  - image_templates:
      - &controller_amd_image "{{ .Env.IMAGE_REGISTRY }}/{{ .Env.CONTROLLER_IMAGE_REPO }}:{{ .Env.VERSION }}-amd64"
    use: buildx
    dockerfile: *controller_dockerfile
    goos: linux
    goarch: amd64
    build_flag_templates:
      - "--pull"
      - "--platform=linux/amd64"
      - "--build-arg=GOARCH=amd64"
      - "--build-arg=ENVOY_IMAGE={{ .Env.ENVOY_IMAGE }}"
      - "--cache-from=type=registry,ref={{ .Env.IMAGE_REGISTRY }}/{{ .Env.CONTROLLER_IMAGE_REPO }}:buildcache-amd64"
      - "--cache-to=type=registry,ref={{ .Env.IMAGE_REGISTRY }}/{{ .Env.CONTROLLER_IMAGE_REPO }}:buildcache-amd64,mode=max"
  - image_templates:
      - &sds_arm_image "{{ .Env.IMAGE_REGISTRY }}/{{ .Env.SDS_IMAGE_REPO }}:{{ .Env.VERSION }}-arm64"
    use: buildx
    dockerfile: &sds_dockerfile cmd/sds/Dockerfile
    goos: linux
    goarch: arm64
    build_flag_templates:
      - "--pull"
      - "--platform=linux/arm64"
      - "--build-arg=GOARCH=arm64"
      - "--build-arg=BASE_IMAGE={{ .Env.ALPINE_BASE_IMAGE }}"
      - "--cache-from=type=registry,ref={{ .Env.IMAGE_REGISTRY }}/{{ .Env.SDS_IMAGE_REPO }}:buildcache-arm64"
      - "--cache-to=type=registry,ref={{ .Env.IMAGE_REGISTRY }}/{{ .Env.SDS_IMAGE_REPO }}:buildcache-arm64,mode=max"
  - image_templates:
      - &sds_amd_image "{{ .Env.IMAGE_REGISTRY }}/{{ .Env.SDS_IMAGE_REPO }}:{{ .Env.VERSION }}-amd64"
    use: buildx
    dockerfile: *sds_dockerfile
    goos: linux
    goarch: amd64
    build_flag_templates:
      - "--pull"
      - "--platform=linux/amd64"
      - "--build-arg=GOARCH=amd64"
      - "--build-arg=BASE_IMAGE={{ .Env.ALPINE_BASE_IMAGE }}"
      - "--cache-from=type=registry,ref={{ .Env.IMAGE_REGISTRY }}/{{ .Env.SDS_IMAGE_REPO }}:buildcache-amd64"
      - "--cache-to=type=registry,ref={{ .Env.IMAGE_REGISTRY }}/{{ .Env.SDS_IMAGE_REPO }}:buildcache-amd64,mode=max"
  - image_templates:
      - &envoyinit_arm_image "{{ .Env.IMAGE_REGISTRY }}/{{ .Env.ENVOYINIT_IMAGE_REPO }}:{{ .Env.VERSION }}-arm64"
    use: buildx
    dockerfile: &envoyinit_dockerfile cmd/envoyinit/Dockerfile
    goos: linux
    goarch: arm64
    build_flag_templates:
      - "--pull"
      - "--platform=linux/arm64"
      - "--build-arg=GOARCH=arm64"
      - "--build-arg=ENTRYPOINT_SCRIPT=/cmd/envoyinit/docker-entrypoint.sh"
      - "--build-arg=ENVOY_IMAGE={{ .Env.ENVOY_IMAGE }}"
<<<<<<< HEAD
      - "--build-arg=RUSTFORMATIONS_DIR=/internal/envoyinit/rustformations"
      - "--cache-from=type=registry,ref={{ .Env.IMAGE_REGISTRY }}/{{ .Env.ENVOYINIT_IMAGE_REPO }}:buildcache-arm64"
      - "--cache-to=type=registry,ref={{ .Env.IMAGE_REGISTRY }}/{{ .Env.ENVOYINIT_IMAGE_REPO }}:buildcache-arm64,mode=max"
=======
      - "--build-arg=RUST_BUILD_ARCH=aarch64"
      - "--build-arg=RUSTFORMATIONS_DIR=/internal/envoyinit"
>>>>>>> 46748a9f
    extra_files:
      - cmd/envoyinit/docker-entrypoint.sh
      - internal/envoyinit
  - image_templates:
      - &envoyinit_amd_image "{{ .Env.IMAGE_REGISTRY }}/{{ .Env.ENVOYINIT_IMAGE_REPO }}:{{ .Env.VERSION }}-amd64"
    use: buildx
    dockerfile: *envoyinit_dockerfile
    goos: linux
    goarch: amd64
    build_flag_templates:
      - "--pull"
      - "--platform=linux/amd64"
      - "--build-arg=GOARCH=amd64"
      - "--build-arg=ENTRYPOINT_SCRIPT=/cmd/envoyinit/docker-entrypoint.sh"
      - "--build-arg=ENVOY_IMAGE={{ .Env.ENVOY_IMAGE }}"
<<<<<<< HEAD
      - "--build-arg=RUSTFORMATIONS_DIR=/internal/envoyinit/rustformations"
      - "--cache-from=type=registry,ref={{ .Env.IMAGE_REGISTRY }}/{{ .Env.ENVOYINIT_IMAGE_REPO }}:buildcache-amd64"
      - "--cache-to=type=registry,ref={{ .Env.IMAGE_REGISTRY }}/{{ .Env.ENVOYINIT_IMAGE_REPO }}:buildcache-amd64,mode=max"
=======
      - "--build-arg=RUSTFORMATIONS_DIR=/internal/envoyinit"
>>>>>>> 46748a9f
    extra_files:
      - cmd/envoyinit/docker-entrypoint.sh
      - internal/envoyinit
docker_manifests:
  - name_template: "{{ .Env.IMAGE_REGISTRY }}/{{ .Env.CONTROLLER_IMAGE_REPO }}:{{ .Env.VERSION }}"
    image_templates:
      - *controller_arm_image
      - *controller_amd_image
  - name_template: "{{ .Env.IMAGE_REGISTRY }}/{{ .Env.SDS_IMAGE_REPO }}:{{ .Env.VERSION }}"
    image_templates:
      - *sds_arm_image
      - *sds_amd_image
  - name_template: "{{ .Env.IMAGE_REGISTRY }}/{{ .Env.ENVOYINIT_IMAGE_REPO }}:{{ .Env.VERSION }}"
    image_templates:
      - *envoyinit_arm_image
      - *envoyinit_amd_image
changelog:
  disable: true
release:
  disable: '{{ if isEnvSet "GORELEASER_DISABLE_RELEASE" }}{{ .Env.GORELEASER_DISABLE_RELEASE }}{{ else }}false{{ end }}'
  prerelease: "auto"
  mode: "replace"
  replace_existing_artifacts: true
  target_commitish: "{{ .FullCommit }}"
  header: |
    {{ if eq .Env.VERSION "v2.2.0-main" }}
    🚀 Rolling main build of kgateway!
    ---
    It includes the latest changes but may be unstable. Use it for testing and providing feedback.
    {{ else }}
    🎉 Welcome to the {{ .Env.VERSION }} release of the kgateway project!
    ---
    {{ end }}
  footer: |
    ## Installation

    The kgateway project is available as a Helm chart and docker images.

    ### Helm Charts

    The Helm chart is available at {{ .Env.VANITY_REGISTRY }}/charts/kgateway.

    ### Docker Images

    The docker images are available at:

    - {{ .Env.VANITY_REGISTRY }}/{{ .Env.CONTROLLER_IMAGE_REPO }}:{{ .Env.VERSION }}
    - {{ .Env.VANITY_REGISTRY }}/{{ .Env.SDS_IMAGE_REPO }}:{{ .Env.VERSION }}
    - {{ .Env.VANITY_REGISTRY }}/{{ .Env.ENVOYINIT_IMAGE_REPO }}:{{ .Env.VERSION }}

    ## Quickstart

    Try installing this release:
    ```
    helm install kgateway-crds oci://{{ .Env.VANITY_REGISTRY }}/charts/kgateway-crds --version {{ .Env.VERSION }} --namespace kgateway-system --create-namespace
    helm install kgateway oci://{{ .Env.VANITY_REGISTRY }}/charts/kgateway --version {{ .Env.VERSION }} --namespace kgateway-system --create-namespace
    ```

    For detailed installation instructions and next steps, please visit our [quickstart guide](https://kgateway.dev/docs/quickstart/).<|MERGE_RESOLUTION|>--- conflicted
+++ resolved
@@ -120,14 +120,10 @@
       - "--build-arg=GOARCH=arm64"
       - "--build-arg=ENTRYPOINT_SCRIPT=/cmd/envoyinit/docker-entrypoint.sh"
       - "--build-arg=ENVOY_IMAGE={{ .Env.ENVOY_IMAGE }}"
-<<<<<<< HEAD
-      - "--build-arg=RUSTFORMATIONS_DIR=/internal/envoyinit/rustformations"
+      - "--build-arg=RUST_BUILD_ARCH=aarch64"
+      - "--build-arg=RUSTFORMATIONS_DIR=/internal/envoyinit"
       - "--cache-from=type=registry,ref={{ .Env.IMAGE_REGISTRY }}/{{ .Env.ENVOYINIT_IMAGE_REPO }}:buildcache-arm64"
       - "--cache-to=type=registry,ref={{ .Env.IMAGE_REGISTRY }}/{{ .Env.ENVOYINIT_IMAGE_REPO }}:buildcache-arm64,mode=max"
-=======
-      - "--build-arg=RUST_BUILD_ARCH=aarch64"
-      - "--build-arg=RUSTFORMATIONS_DIR=/internal/envoyinit"
->>>>>>> 46748a9f
     extra_files:
       - cmd/envoyinit/docker-entrypoint.sh
       - internal/envoyinit
@@ -143,13 +139,9 @@
       - "--build-arg=GOARCH=amd64"
       - "--build-arg=ENTRYPOINT_SCRIPT=/cmd/envoyinit/docker-entrypoint.sh"
       - "--build-arg=ENVOY_IMAGE={{ .Env.ENVOY_IMAGE }}"
-<<<<<<< HEAD
-      - "--build-arg=RUSTFORMATIONS_DIR=/internal/envoyinit/rustformations"
+      - "--build-arg=RUSTFORMATIONS_DIR=/internal/envoyinit"
       - "--cache-from=type=registry,ref={{ .Env.IMAGE_REGISTRY }}/{{ .Env.ENVOYINIT_IMAGE_REPO }}:buildcache-amd64"
       - "--cache-to=type=registry,ref={{ .Env.IMAGE_REGISTRY }}/{{ .Env.ENVOYINIT_IMAGE_REPO }}:buildcache-amd64,mode=max"
-=======
-      - "--build-arg=RUSTFORMATIONS_DIR=/internal/envoyinit"
->>>>>>> 46748a9f
     extra_files:
       - cmd/envoyinit/docker-entrypoint.sh
       - internal/envoyinit
